--- conflicted
+++ resolved
@@ -10,8 +10,7 @@
     const TYPE_ID: &'static [u8; 4] = b"TXTR";
     type ReadOutput = Self;
     fn read<R: GameDataRead>(reader: &mut R) -> Result<Textures, ReadError> {
-        let header = try!(get_chunk_header(reader, Self::TYPE_ID));
-        let start_offset = try!(reader.tell());
+        try!(get_chunk_header(reader, Self::TYPE_ID));
         let num_textures = try!(reader.read_u32::<LittleEndian>());
         trace!("{} textures", num_textures);
         // Read texture entry offsets
@@ -19,26 +18,31 @@
             // For now just discard them
             try!(reader.read_u32::<LittleEndian>());
         }
-        let reader_offset = try!(reader.tell()) as u32;
-        let data_offset = reader_offset + (num_textures * 8);
         let mut textures = Vec::new();
-        for _ in 0..num_textures {
+        let mut finished_offset = 0;
+        for i in 0..num_textures {
             let unk = try!(reader.read_u32::<LittleEndian>());
             let offset = try!(reader.read_u32::<LittleEndian>());
-            let reader_offset = try!(reader.seek(io::SeekFrom::Current(0)));
+            let reader_offset = try!(reader.tell());
             try!(reader.seek(io::SeekFrom::Start(offset as u64)));
             assert!(offset % IMAGE_DATA_ALIGNMENT == 0,
                     "Image data is assumed to be aligned on {} byte boundaries", IMAGE_DATA_ALIGNMENT);
+            trace!("Reading image data {} @ {}", i, offset);
             let png = try!(read_png(reader));
+            finished_offset = try!(reader.tell());
             try!(reader.seek(io::SeekFrom::Start(reader_offset)));
-            trace!("unk: {}, offset: {}", unk, offset - data_offset);
             textures.push(Texture {
                 unknown: unk,
                 png_data: png,
             });
         }
-        let rel_offset = try!(reader.tell()) - start_offset;
-        let data = try!(read_into_byte_vec(reader, header.size - rel_offset as usize));
+        // Looks like chunks don't use the same alignment as image data.
+        // Or maybe they don't use alignment at all?
+        // Why the zero padding then?
+        while finished_offset % 16 != 0 {
+            finished_offset += 1;
+        }
+        try!(reader.seek(io::SeekFrom::Start(finished_offset)));
         Ok(Textures {
             textures: textures,
         })
@@ -46,45 +50,45 @@
     chunk_write_impl!();
     fn write_content<W: GameDataWrite>(&self, writer: &mut W) -> io::Result<()> {
         try!(writer.write_u32::<LittleEndian>(self.textures.len() as u32));
-        let start_offset = try!(writer.seek(io::SeekFrom::Current(0)));
         let start_offset = try!(writer.tell());
         let num_textures = self.textures.len() as u32;
         let offset_table_len = num_textures * 4;
         let fileinfo_table_len = num_textures * 8;
         let mut texture_data_offsets: Vec<u32> = Vec::with_capacity(num_textures as usize);
-        // Skip offset table and write image data first
+        let offset_table_offset = try!(writer.tell());
+        // Skip offset table and fileinfos and write image data first
         try!(writer.seek(io::SeekFrom::Current((offset_table_len + fileinfo_table_len) as i64)));
-        for t in &self.textures {
-            try!(writer.write_all(&t.png_data));
-            let mut offset = try!(writer.seek(io::SeekFrom::Current(0)));
+        for (i, t) in self.textures.iter().enumerate() {
+            let mut offset = try!(writer.tell());
             while offset % IMAGE_DATA_ALIGNMENT as u64 != 0 {
                 offset += 1;
             }
+            try!(writer.seek(io::SeekFrom::Start(offset)));
+            trace!("Writing image data {} @ {}", i, offset);
+            try!(writer.write_all(&t.png_data));
             texture_data_offsets.push(offset as u32);
-            try!(writer.seek(io::SeekFrom::Start(offset)));
         }
-        // Write offset table
+        let finished_offset = try!(writer.tell());
+        // Go back and write offset table
+        try!(writer.seek(io::SeekFrom::Start(offset_table_offset)));
         for i in 0..num_textures {
             try!(writer.write_u32::<LittleEndian>(start_offset as u32 + offset_table_len +
                                                   (i * 8)));
         }
-        let writer_offset = try!(writer.tell());
-        let texture_data_offset = writer_offset as u32 + (num_textures * 8);
+        // Write fileinfos
         for (t, &off) in self.textures.iter().zip(texture_data_offsets.iter()) {
             try!(writer.write_u32::<LittleEndian>(t.unknown));
             try!(writer.write_u32::<LittleEndian>(off));
         }
+        try!(writer.seek(io::SeekFrom::Start(finished_offset)));
+        trace!("Finished at {}", finished_offset);
+        let mut offset = finished_offset;
+        // Write zero padding
+        while offset % 16 != 0 {
+            offset += 1;
+            try!(writer.write_u8(0));
+        }
         Ok(())
-    }
-<<<<<<< HEAD
-    fn content_size(&self) -> u32 {
-        let num_textures = self.textures.len();
-        let num_textures_size = 4;
-        let texture_offsets_size = num_textures * 4;
-        let texture_entries_size = num_textures * 8;
-        //(num_textures_size + texture_offsets_size + texture_entries_size +
-        // self.texture_data.len()) as u32
-        unimplemented!()
     }
 }
 
@@ -115,6 +119,4 @@
     let length = try!(png_length(reader));
     let buf = try!(read_into_byte_vec(reader, length as usize));
     Ok(buf)
-=======
->>>>>>> f0acfcdc
 }